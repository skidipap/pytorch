#include <ATen/native/vulkan/VulkanAten.h>
#include <ATen/ATen.h>
#include <ATen/Config.h>
#include <ATen/NativeFunctions.h>
#include <ATen/native/UpSample.h>
#include <ATen/native/utils/ParamUtils.h>
#include <ATen/native/vulkan/Vulkan.h>
#include <ATen/native/vulkan/VulkanOpaqueTensorImpl.h>
#include <ATen/native/vulkan/VulkanOps.h>

namespace at {
namespace native {

bool is_vulkan_available() {
  return at::native::vulkan::detail::is_available();
}

using vulkan::detail::VulkanTensor;
using VulkanTensorImpl = VulkanOpaqueTensorImpl<VulkanTensor>;

at::Tensor new_with_vtensor_vulkan(
    VulkanTensor&& vt,
    const TensorOptions& options) {
  auto sizes = vt.sizes();
  auto strides = vt.strides();
  return detail::make_tensor<VulkanTensorImpl>(
      DispatchKeySet(DispatchKey::Vulkan),
      options.dtype(),
      at::Device(at::kVulkan),
      std::move(vt),
      std::vector<int64_t>(sizes.begin(), sizes.end()),
      std::vector<int64_t>(strides.begin(), strides.end()));
}

VulkanTensor& vtensor_from_vulkan(const at::Tensor& tensor) {
  TORCH_INTERNAL_ASSERT(
      tensor.is_vulkan(), "vtensor_from_vulkan expects Vulkan tensor input");
  VulkanTensorImpl* const impl =
      static_cast<VulkanTensorImpl*>(tensor.unsafeGetTensorImpl());
  return impl->unsafe_opaque_handle();
}

at::Tensor empty_vulkan(
    const IntArrayRef sizes,
    const TensorOptions& options,
    const c10::optional<c10::MemoryFormat> optional_memory_format) {
  TORCH_CHECK(
      !options.has_memory_format(),
      "'memory_format' argument is incompatible with Vulkan tensor");
  TORCH_CHECK(
      !optional_memory_format.has_value(),
      "'memory_format' argument is incompatible with Vulkan tensor");

  return new_with_vtensor_vulkan(VulkanTensor{sizes.vec()}, options);
}

at::Tensor empty_strided_vulkan(
    const IntArrayRef size,
    const IntArrayRef stride,
    const TensorOptions& options) {
  return empty_vulkan(size, options, c10::nullopt);
}

at::Tensor& copy_from_vulkan_(at::Tensor& self, const at::Tensor& src) {
  TORCH_INTERNAL_ASSERT(
      src.device().type() == DeviceType::Vulkan,
      "copy_from_vulkan input tensor's device is not Vulkan");
  TORCH_INTERNAL_ASSERT(
      self.device().type() == DeviceType::CPU,
      "copy_from_vulkan is implemented only for CPU device output");
  TORCH_INTERNAL_ASSERT(
      self.layout() == Layout::Strided,
      "copy_from_vulkan is implemented only for Strided layout output");
  TORCH_INTERNAL_ASSERT(
      self.scalar_type() == ScalarType::Float,
      "copy_from_vulkan is implemented only for float dtype output, got:",
      self.scalar_type());
  TORCH_INTERNAL_ASSERT(
      self.is_contiguous(),
      "copy_from_vulkan is implemented only for contiguous output tensor");

  VulkanTensor& vtensor = vtensor_from_vulkan(src);
  vtensor.copy_data_to_host(self.data_ptr<float>());
  return self;
}

at::Tensor& copy_to_vulkan_(at::Tensor& self, const at::Tensor& src) {
  TORCH_INTERNAL_ASSERT(
      self.device().type() == DeviceType::Vulkan,
      "copy_to_vulkan output tensor's device is not Vulkan");
  TORCH_INTERNAL_ASSERT(
      src.device().type() == DeviceType::CPU,
      "copy_to_vulkan is implemented only for CPU device input");
  TORCH_INTERNAL_ASSERT(
      src.layout() == Layout::Strided,
      "copy_to_vulkan is implemented only for Strided layout input");
  TORCH_INTERNAL_ASSERT(
      src.scalar_type() == ScalarType::Float,
      "copy_to_vulkan is implemented only for float dtype");

  const auto cpu_tensor_contiguous = src.contiguous();
  VulkanTensor& vtensor = vtensor_from_vulkan(self);
  vtensor.set_data_from_host(cpu_tensor_contiguous.data_ptr<float>());
  return self;
}

at::Tensor& vulkan_copy_(at::Tensor& self, const at::Tensor& src) {
  if (src.device().type() == at::kVulkan && self.device().type() == at::kCPU) {
    return copy_from_vulkan_(self, src);
  }
  if (src.device().type() == at::kCPU && self.device().type() == at::kVulkan) {
    return copy_to_vulkan_(self, src);
  }
  TORCH_INTERNAL_ASSERT(
      src.device().type() == DeviceType::Vulkan,
      "vulkan_copy_ is implemented only for CPU,Strided,float->Vulkan; Vulkan->CPU,Strided,float");
  return self;
}

at::Tensor upsample_nearest2d_vulkan(
    const at::Tensor& input,
    const IntArrayRef outputSizes,
    const c10::optional<double> scales_h,
    const c10::optional<double> scales_w) {
  VulkanTensor& x = vtensor_from_vulkan(input);
  const auto inputSizes = input.sizes();
  const auto in = inputSizes[0];
  const auto ic = inputSizes[1];
  const auto ih = inputSizes[2];
  const auto iw = inputSizes[3];

  const auto oh = outputSizes[0];
  const auto ow = outputSizes[1];
  const float height_scale = compute_scales_value<float>(scales_h, ih, oh);
  const float width_scale = compute_scales_value<float>(scales_w, iw, ow);
  Tensor output = empty_vulkan({in, ic, oh, ow}, input.options(), {});
  VulkanTensor& y = vtensor_from_vulkan(output);
  y.allocate_storage();
  vulkan::detail::upsample_nearest2d(
      y, x, ih, iw, oh, ow, in, ic, height_scale, width_scale);
  return output;
}

<<<<<<< HEAD
Tensor vulkan_add(const Tensor& self, const Tensor& other, const Scalar alpha) {
  VulkanTensor& x = vtensor_from_vulkan(self);
  VulkanTensor& y = vtensor_from_vulkan(other);
  const float a = alpha.to<float>();
=======
at::Tensor vulkan_adaptive_avg_pool2d(
    const at::Tensor& input,
    IntArrayRef outputSize) {
  TORCH_INTERNAL_ASSERT(
      input.dim() == 4,
      "vulkan_adaptive_avg_pool2d expects 4-dimensional input");
  auto& x = vtensor_from_vulkan(input);
  auto inputSize = input.sizes();
  auto in = inputSize[0];
  auto ic = inputSize[1];
  auto ih = inputSize[2];
  auto iw = inputSize[3];

  auto oh = outputSize[0];
  auto ow = outputSize[1];
  Tensor output = empty_vulkan({in, ic, oh, ow}, input.options(), {});
  VulkanTensor& y = vtensor_from_vulkan(output);
  y.allocate_storage();
  vulkan::detail::adaptive_avg_pool2d(y, x, ih, iw, oh, ow, in, ic);
  return output;
}

Tensor vulkan_add(const Tensor& self, const Tensor& other, Scalar alpha) {
  auto xt = self.is_vulkan() ? self : self.vulkan();
  const auto& x = vtensor_from_vulkan(xt);
  auto yt = other.is_vulkan() ? other : other.vulkan();
  const auto& y = vtensor_from_vulkan(yt);
  float a = alpha.to<float>();
>>>>>>> 5df0d6f8

  VulkanTensor output{self.sizes().vec()};
  output.allocate_storage();
  vulkan::detail::add(output, x, y, a);
  return new_with_vtensor_vulkan(std::move(output), self.options());
}

at::Tensor vulkan_convolution(
    const at::Tensor& input, // Vulkan
    const at::Tensor& weight, // CPU
    const at::Tensor& bias, // CPU
    const IntArrayRef padding,
    const IntArrayRef stride,
    const IntArrayRef dilation,
    const int64_t groups) {
  const vulkan::Conv2DParams params{
      input.sizes(), weight.sizes(), padding, stride, dilation, groups};
  TORCH_INTERNAL_ASSERT(
      input.dim() == 4, "vulkan_convolution: Expected 4-dimensional input");
  TORCH_INTERNAL_ASSERT(
      weight.dim() == 4, "vulkan_convolution: Expected 4-dimensional weight");
  TORCH_INTERNAL_ASSERT(
      groups == 1 || groups == params.C,
      "vulkan_convolution: only nogroup or depthwise convolutions supported");

  const VulkanTensor& vinput = vtensor_from_vulkan(input);
  VulkanTensor voutput = VulkanTensor{params.output_sizes()};
  voutput.allocate_storage();

  vulkan::detail::conv2d(
      voutput,
      vinput,
      weight.data_ptr<float>(),
      bias.defined() ? c10::make_optional<const float*>(bias.data_ptr<float>())
                     : c10::nullopt,
      params);
  return new_with_vtensor_vulkan(std::move(voutput), input.options());
}

at::Tensor vulkan_convolution_prepack_weights(const at::Tensor& weight) {
  const auto wsizes = weight.sizes();
  TORCH_INTERNAL_ASSERT(
      wsizes.size() == 4,
      "vulkan_convolution_prepack_weights: Expected 4-dimensional weight");

  const int64_t OC = wsizes[0];
  const int64_t C = wsizes[1];
  const int64_t KH = wsizes[2];
  const int64_t KW = wsizes[3];
  VulkanTensor voutput =
      VulkanTensor{{UP_DIV(OC, 4), UP_DIV(C, 4), KH * KW, 16}};
  voutput.allocate_storage();

  vulkan::detail::conv2d_prepack_weights(
      voutput, weight.data_ptr<float>(), OC, C, KH, KW);
  return new_with_vtensor_vulkan(
      std::move(voutput), at::device(at::kVulkan).dtype(at::kFloat));
}

at::Tensor vulkan_convolution_prepacked(
    const at::Tensor& input, // Vulkan
    const IntArrayRef weightSizes,
    const at::Tensor& weight_prepacked_vulkan, // Vulkan
    const c10::optional<at::Tensor>& bias, // Vulkan|CPU
    const IntArrayRef padding,
    const IntArrayRef stride,
    const IntArrayRef dilation,
    const int64_t groups,
    const float output_min,
    const float output_max) {
  TORCH_INTERNAL_ASSERT(
      input.dim() == 4, "vulkan_convolution: Expected 4-dimensional input");
  TORCH_INTERNAL_ASSERT(
      weight_prepacked_vulkan.dim() == 4,
      "vulkan_convolution: Expected 4-dimensional weight");
  vulkan::Conv2DParams params{
      input.sizes(), weightSizes, padding, stride, dilation, groups};
  TORCH_INTERNAL_ASSERT(
      groups == 1 || groups == params.C,
      "vulkan_convolution: only nogroup or depthwise convolutions supported");
  const VulkanTensor& vinput = vtensor_from_vulkan(input);
  const VulkanTensor& vweight = vtensor_from_vulkan(weight_prepacked_vulkan);
  VulkanTensor voutput =
      VulkanTensor{{params.N, params.OC, params.OH, params.OW}};
  voutput.allocate_storage();
  const bool hasBias = bias.has_value() && bias->defined();
  const bool vulkanBias = (*bias).is_vulkan();
  if (hasBias && vulkanBias) {
    const VulkanTensor& vbias = vtensor_from_vulkan(*bias);
    vulkan::detail::conv2d(
        voutput, vinput, vweight, vbias, params, output_min, output_max);
  } else {
    vulkan::detail::conv2d(
        voutput,
        vinput,
        vweight,
        hasBias ? c10::make_optional<const float*>((*bias).data_ptr<float>())
                : c10::nullopt,
        params,
        output_min,
        output_max);
  }
  return new_with_vtensor_vulkan(std::move(voutput), input.options());
}

Tensor vulkan_addmm(
    const Tensor& self,
    const Tensor& mat1,
    const Tensor& mat2,
    const Scalar beta,
    const Scalar alpha) {
  const VulkanTensor t =
      vtensor_from_vulkan(self.is_vulkan() ? self : self.vulkan());
  const VulkanTensor m1 =
      vtensor_from_vulkan(mat1.is_vulkan() ? mat1 : mat1.vulkan());
  const VulkanTensor m2 =
      vtensor_from_vulkan(mat2.is_vulkan() ? mat2 : mat2.vulkan());
  const float b = beta.to<float>();
  const float a = alpha.to<float>();

  VulkanTensor output = VulkanTensor{self.sizes().vec()};
  output.allocate_storage();
  vulkan::detail::addmm(output, t, m1, m2, b, a);
  return new_with_vtensor_vulkan(std::move(output), self.options());
}

Tensor vulkan_mm(const Tensor& self, const Tensor& mat2) {
  TORCH_INTERNAL_ASSERT(
      self.dim() == 2 && mat2.dim() == 2,
      "vulkan_mm expects 2-dimensional tensors");
  const auto m1Sizes = self.sizes();
  const auto m2Sizes = mat2.sizes();
  TORCH_INTERNAL_ASSERT(
      m1Sizes[1] == m2Sizes[0],
      "vulkan_mm expects self.sizes[1] equal mat2.sizes[0]");

  const auto& m1 = vtensor_from_vulkan(self.is_vulkan() ? self : self.vulkan());
  const auto& m2 = vtensor_from_vulkan(mat2.is_vulkan() ? mat2 : mat2.vulkan());

  VulkanTensor output{{m1Sizes[0], m2Sizes[1]}};
  output.allocate_storage();
  vulkan::detail::addmm(output, c10::nullopt, m1, m2, 0.f, 1.f);
  return new_with_vtensor_vulkan(std::move(output), self.options());
}

Tensor vulkan_clamp(
    const Tensor& self,
    const c10::optional<Scalar> min,
    const c10::optional<Scalar> max) {
  VulkanTensor& x = vtensor_from_vulkan(self);
  VulkanTensor output = VulkanTensor{self.sizes().vec()};
  output.allocate_storage();
  float minValue = min.has_value() ? min.value().to<float>()
                                   : std::numeric_limits<float>::min();
  float maxValue = max.has_value() ? max.value().to<float>()
                                   : std::numeric_limits<float>::max();
  vulkan::detail::clamp(output, x, minValue, maxValue);
  return new_with_vtensor_vulkan(std::move(output), self.options());
}

Tensor& _clamp__vulkan(
    Tensor& self,
    const c10::optional<Scalar> min,
    const c10::optional<Scalar> max) {
  auto y = vulkan_clamp(self, min, max);
  self.copy_(y);
  return self;
}

Tensor vulkan_hardtanh(const Tensor& self, const Scalar min, const Scalar max) {
  return vulkan_clamp(self, min, max);
}

Tensor& vulkan_hardtanh_(Tensor& self, const Scalar min, const Scalar max) {
  return _clamp__vulkan(self, min, max);
}

Tensor mean_vulkan(
    const Tensor& self,
    const IntArrayRef dim,
    const bool keepdim,
    const optional<ScalarType> dtype) {
  TORCH_INTERNAL_ASSERT(
      self.is_vulkan(), "mean_vulkan expects Vulkan tensor input");
  TORCH_INTERNAL_ASSERT(
      self.dim() == 4 && dim.size() == 2 && dim[0] == 2 && dim[1] == 3);
  VulkanTensor& x = vtensor_from_vulkan(self);
  const auto sizes = self.sizes();
  VulkanTensor output = VulkanTensor{std::vector<int64_t>{sizes[0], sizes[1]}};
  output.allocate_storage();
  vulkan::detail::mean(output, x);
  return new_with_vtensor_vulkan(std::move(output), self.options());
}

} // namespace native
} // namespace at<|MERGE_RESOLUTION|>--- conflicted
+++ resolved
@@ -141,12 +141,6 @@
   return output;
 }
 
-<<<<<<< HEAD
-Tensor vulkan_add(const Tensor& self, const Tensor& other, const Scalar alpha) {
-  VulkanTensor& x = vtensor_from_vulkan(self);
-  VulkanTensor& y = vtensor_from_vulkan(other);
-  const float a = alpha.to<float>();
-=======
 at::Tensor vulkan_adaptive_avg_pool2d(
     const at::Tensor& input,
     IntArrayRef outputSize) {
@@ -169,13 +163,12 @@
   return output;
 }
 
-Tensor vulkan_add(const Tensor& self, const Tensor& other, Scalar alpha) {
+Tensor vulkan_add(const Tensor& self, const Tensor& other, const Scalar alpha) {
   auto xt = self.is_vulkan() ? self : self.vulkan();
   const auto& x = vtensor_from_vulkan(xt);
   auto yt = other.is_vulkan() ? other : other.vulkan();
   const auto& y = vtensor_from_vulkan(yt);
-  float a = alpha.to<float>();
->>>>>>> 5df0d6f8
+  const float a = alpha.to<float>();
 
   VulkanTensor output{self.sizes().vec()};
   output.allocate_storage();
